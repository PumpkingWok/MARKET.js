--- conflicted
+++ resolved
@@ -2,8 +2,4 @@
 import { Market } from './Market';
 import { MARKETProtocolConfig } from './types';
 
-<<<<<<< HEAD
-export { Market, Settlement, SimEx, Utils, MARKETProtocolConfig };
-=======
-export { Market, Utils, MARKETProtocolConfig };
->>>>>>> f2810d32
+export { Market, Utils, MARKETProtocolConfig };