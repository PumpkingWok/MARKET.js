--- conflicted
+++ resolved
@@ -16,20 +16,6 @@
 } from '@marketprotocol/types';
 import { CollateralEvent, MARKETProtocolConfig } from './types';
 import { assert } from './assert';
-<<<<<<< HEAD
-import { ERC20TokenContractWrapper } from './contract_wrappers/ERC20TokenContractWrapper';
-import { MarketContractOraclizeWrapper } from './contract_wrappers/MarketContractOraclizeWrapper';
-
-import {
-  CollateralEvent,
-  depositCollateralAsync,
-  getCollateralEventsAsync,
-  getUserAccountBalanceAsync,
-  settleAndCloseAsync,
-  withdrawCollateralAsync
-} from './lib/Collateral';
-=======
->>>>>>> f2810d32
 
 import {
   deployMarketCollateralPoolAsync,
@@ -157,36 +143,18 @@
 
   /**
    * Deposits collateral to a traders account for a given contract address.
-<<<<<<< HEAD
-   * @param {string} collateralPoolContractAddress    Address of the MarketCollateralPool
-   * @param {string} collateralTokenAddress           Address of the CollateralToken
-=======
    * @param {string} marketContractAddress            Address of the MarketContract
->>>>>>> f2810d32
    * @param {BigNumber | number} depositAmount        Amount of ERC20 collateral to deposit
    * @param {ITxParams} txParams                      Transaction parameters
    * @returns {Promise<string>}                       The transaction hash.
    */
   public async depositCollateralAsync(
-<<<<<<< HEAD
-    collateralPoolContractAddress: string,
-    collateralTokenAddress: string,
-    depositAmount: BigNumber | number,
-    txParams: ITxParams = {}
-  ): Promise<string> {
-    return depositCollateralAsync(
-      this._web3.currentProvider,
-      this.mktTokenContract,
-      collateralPoolContractAddress,
-      collateralTokenAddress,
-=======
     marketContractAddress: string,
     depositAmount: BigNumber | number,
     txParams: ITxParams = {}
   ): Promise<string> {
     return this.marketContractWrapper.depositCollateralAsync(
       marketContractAddress,
->>>>>>> f2810d32
       depositAmount,
       txParams
     );
@@ -218,11 +186,7 @@
     marketContractAddress: string,
     txParams: ITxParams = {}
   ): Promise<string> {
-<<<<<<< HEAD
-    return settleAndCloseAsync(this._web3.currentProvider, collateralPoolContractAddress, txParams);
-=======
     return this.marketContractWrapper.settleAndCloseAsync(marketContractAddress, txParams);
->>>>>>> f2810d32
   }
 
   /**
@@ -237,14 +201,8 @@
     withdrawAmount: BigNumber | number,
     txParams: ITxParams = {}
   ): Promise<string> {
-<<<<<<< HEAD
-    return withdrawCollateralAsync(
-      this._web3.currentProvider,
-      collateralPoolContractAddress,
-=======
     return this.marketContractWrapper.withdrawCollateralAsync(
       marketContractAddress,
->>>>>>> f2810d32
       withdrawAmount,
       txParams
     );
@@ -252,34 +210,20 @@
 
   /**
    * Gets the history of deposits and withdrawals for a given collateral pool address.
-<<<<<<< HEAD
-   * @param {string} collateralPoolContractAddress    address of the MarketCollateralPool
-=======
    * @param {string} marketContractAddress            Address of the MarketContract
->>>>>>> f2810d32
    * @param {string | number} fromBlock               from block #
    * @param {string | number} toBlock                 to block #
    * @param {string} userAddress                      only search for deposits/withdrawals to/from a specified address
    * @returns {Promise<CollateralEvent[]>}
    */
   public async getCollateralEventsAsync(
-<<<<<<< HEAD
-    collateralPoolContractAddress: string,
-=======
-    marketContractAddress: string,
->>>>>>> f2810d32
+    marketContractAddress: string,
     fromBlock: number | string = '0x0',
     toBlock: number | string = 'latest',
     userAddress: string | null = null
   ): Promise<CollateralEvent[]> {
-<<<<<<< HEAD
-    return getCollateralEventsAsync(
-      this._web3.currentProvider,
-      collateralPoolContractAddress,
-=======
     return this.marketContractWrapper.getCollateralEventsAsync(
       marketContractAddress,
->>>>>>> f2810d32
       fromBlock,
       toBlock,
       userAddress
