import BigNumber from 'bignumber.js';
import Web3 from 'web3';

// Types
import { Provider } from '@0xproject/types';
import { ECSignature, Order, OrderLib, SignedOrder } from '@marketprotocol/types';

import { Utils } from './Utils';
import { assert } from '../assert';

let ethUtil = require('ethereumjs-util');

/**
 * Computes the orderHash for a supplied order.
 * @param {OrderLib} orderLib           OrderLib.sol type chain object
 * @param {Order | SignedOrder} order   An object that confirms to the Order interface definitions.
 * @return {Promise<string>}            The resulting orderHash from hashing the supplied order.
 */
export async function createOrderHashAsync(
  orderLib: OrderLib,
  order: Order | SignedOrder
): Promise<string> {
  // below assert statement fails due to issues with BigNumber vs Number.
  // assert.isSchemaValid('Order', order, schemas.OrderSchema);

  return orderLib
    .createOrderHash(
      order.contractAddress,
      // orderAddresses
      [order.maker, order.taker, order.feeRecipient],
      // unsignedOrderValues
      [order.makerFee, order.takerFee, order.price, order.expirationTimestamp, order.salt],
      order.orderQty
    )
    .then(data => data)
    .catch((err: Error) => {
      const error = 'Error while creating order hash';
      console.error(err);
      return error;
    });
}

/***
 * Creates and signs a new order given the arguments provided
 * @param {Provider} provider               Web3 provider instance.
 * @param {OrderLib} orderLib               OrderLib.sol type chain object
 * @param {string} contractAddress          address of the deployed MarketContract.sol
 * @param {BigNumber} expirationTimestamp   unix timestamp
 * @param {string} feeRecipient             address of account to receive fees
 * @param {string} maker                    address of maker account
 * @param {BigNumber} makerFee              fee amount for maker to pay
 * @param {string} taker                    address of taker account
 * @param {BigNumber} takerFee              fee amount for taker to pay
 * @param {BigNumber} orderQty              qty of Order
 * @param {BigNumber} price                 price of Order
 * @param {BigNumber} salt                  used to ensure unique order hashes
 * @param {boolean}  shouldAddPersonalMessagePrefix  Some signers add the personal message prefix
 * `\x19Ethereum Signed Message`themselves (e.g Parity Signer, Ledger, TestRPC) and others expect
 * it to already be done by the client (e.g Metamask). Depending on which signer this request is
 * going to, decide on whether to add the prefix before sending the request.
 *
 * @return {Promise<SignedOrder>}
 */
export async function createSignedOrderAsync(
  provider: Provider,
  orderLib: OrderLib,
  contractAddress: string,
  expirationTimestamp: BigNumber,
  feeRecipient: string,
  maker: string,
  makerFee: BigNumber,
  taker: string,
  takerFee: BigNumber,
  orderQty: BigNumber,
  price: BigNumber,
<<<<<<< HEAD
  salt: BigNumber
=======
  remainingQty: BigNumber,
  salt: BigNumber,
  shouldAddPersonalMessagePrefix: boolean
>>>>>>> 629878e7
): Promise<SignedOrder> {
  assert.isETHAddressHex('contractAddress', contractAddress);

  const order: Order = {
    contractAddress: contractAddress,
    expirationTimestamp: expirationTimestamp, // '', makerAccount, 0, 1, 100000, 1, '', 0
    feeRecipient: feeRecipient,
    maker: maker,
    makerFee: makerFee,
    orderQty: orderQty,
    price: price,
    remainingQty: orderQty, // at creation time, remainingQty == orderQty (no fills, no cancels)
    salt: salt,
    taker: taker,
    takerFee: takerFee
  };

  const orderHash: string = await createOrderHashAsync(orderLib, order);

  const signedOrder: SignedOrder = {
<<<<<<< HEAD
    ...order,
    ecSignature: await signOrderHashAsync(provider, orderHash, maker)
=======
    contractAddress: contractAddress,
    expirationTimestamp: expirationTimestamp,
    feeRecipient: feeRecipient,
    maker: maker,
    makerFee: makerFee,
    orderQty: orderQty,
    price: price,
    remainingQty: remainingQty,
    salt: salt,
    taker: taker,
    takerFee: takerFee,
    ecSignature: await signOrderHashAsync(
      provider,
      String(orderHash),
      maker,
      shouldAddPersonalMessagePrefix
    )
>>>>>>> 629878e7
  };

  return signedOrder;
}

/**
 * Confirms a signed order is validly signed
 * @param {OrderLib} orderLib
 * @param {SignedOrder} signedOrder
 * @param {string} orderHash
 * @return {Promise<boolean>}         if order hash and signature resolve to maker address (signer)
 */
export async function isValidSignatureAsync(
  orderLib: OrderLib,
  signedOrder: SignedOrder,
  orderHash: string
): Promise<boolean> {
  return orderLib.isValidSignature(
    signedOrder.maker,
    orderHash,
    signedOrder.ecSignature.v,
    signedOrder.ecSignature.r,
    signedOrder.ecSignature.s
  );
}

/**
 * Signs an orderHash and returns it's elliptic curve signature.
 * @param   provider        Web3 provider instance.
 * @param   orderHash       Hex encoded orderHash to sign.
 * @param   signerAddress   The hex encoded Ethereum address you wish to sign it with. This address
 *          must be available via the Provider supplied to MARKET.js.
 * @param   shouldAddPersonalMessagePrefix  Some signers add the personal message prefix `\x19Ethereum Signed Message`
 *          themselves (e.g Parity Signer, Ledger, TestRPC) and others expect it to already be done by the client
 *          (e.g Metamask). Depending on which signer this request is going to, decide on whether to add the prefix
 *          before sending the request.
 * @return  An object containing the Elliptic curve signature parameters generated by signing the orderHash.
 */
export async function signOrderHashAsync(
  provider: Provider,
  orderHash: string,
  signerAddress: string,
  shouldAddPersonalMessagePrefix: boolean
): Promise<ECSignature> {
  assert.isETHAddressHex('signerAddress', signerAddress);

  const web3: Web3 = new Web3();
  web3.setProvider(provider);

  let msgHashHex = orderHash;
  if (shouldAddPersonalMessagePrefix) {
    const orderHashBuff = ethUtil.toBuffer(orderHash);
    const msgHashBuff = ethUtil.hashPersonalMessage(orderHashBuff);
    msgHashHex = ethUtil.bufferToHex(msgHashBuff);
  }

  return Utils.signMessage(web3, signerAddress, msgHashHex);
}<|MERGE_RESOLUTION|>--- conflicted
+++ resolved
@@ -73,13 +73,8 @@
   takerFee: BigNumber,
   orderQty: BigNumber,
   price: BigNumber,
-<<<<<<< HEAD
-  salt: BigNumber
-=======
-  remainingQty: BigNumber,
   salt: BigNumber,
   shouldAddPersonalMessagePrefix: boolean
->>>>>>> 629878e7
 ): Promise<SignedOrder> {
   assert.isETHAddressHex('contractAddress', contractAddress);
 
@@ -100,28 +95,13 @@
   const orderHash: string = await createOrderHashAsync(orderLib, order);
 
   const signedOrder: SignedOrder = {
-<<<<<<< HEAD
     ...order,
-    ecSignature: await signOrderHashAsync(provider, orderHash, maker)
-=======
-    contractAddress: contractAddress,
-    expirationTimestamp: expirationTimestamp,
-    feeRecipient: feeRecipient,
-    maker: maker,
-    makerFee: makerFee,
-    orderQty: orderQty,
-    price: price,
-    remainingQty: remainingQty,
-    salt: salt,
-    taker: taker,
-    takerFee: takerFee,
     ecSignature: await signOrderHashAsync(
       provider,
-      String(orderHash),
+      orderHash,
       maker,
       shouldAddPersonalMessagePrefix
     )
->>>>>>> 629878e7
   };
 
   return signedOrder;
