--- conflicted
+++ resolved
@@ -54,13 +54,8 @@
         fees,
         new BigNumber(100),
         new BigNumber(5000),
-<<<<<<< HEAD
-        Utils.generatePseudoRandomSalt()
-=======
-        new BigNumber(100),
         Utils.generatePseudoRandomSalt(),
         false
->>>>>>> 629878e7
       );
       const orderHash = await market.createOrderHashAsync(signedOrder);
       expirationWatcher.addOrder(orderHash, signedOrder.expirationTimestamp.times(1000));
@@ -92,13 +87,8 @@
         fees,
         new BigNumber(100),
         new BigNumber(5000),
-<<<<<<< HEAD
-        Utils.generatePseudoRandomSalt()
-=======
-        new BigNumber(100),
         Utils.generatePseudoRandomSalt(),
         false
->>>>>>> 629878e7
       );
       const orderHash = await market.createOrderHashAsync(signedOrder);
       expirationWatcher.addOrder(orderHash, signedOrder.expirationTimestamp.times(1000));
@@ -131,13 +121,8 @@
         fees,
         new BigNumber(100),
         new BigNumber(5000),
-<<<<<<< HEAD
-        Utils.generatePseudoRandomSalt()
-=======
-        new BigNumber(100),
         Utils.generatePseudoRandomSalt(),
         false
->>>>>>> 629878e7
       );
 
       const signedOrder2 = await market.createSignedOrderAsync(
@@ -150,13 +135,8 @@
         fees,
         new BigNumber(100),
         new BigNumber(5000),
-<<<<<<< HEAD
-        Utils.generatePseudoRandomSalt()
-=======
-        new BigNumber(100),
         Utils.generatePseudoRandomSalt(),
         false
->>>>>>> 629878e7
       );
 
       const orderHash1 = await market.createOrderHashAsync(signedOrder1);
